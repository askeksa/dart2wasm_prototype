// Copyright (c) 2015, the Dart project authors.  Please see the AUTHORS file
// for details. All rights reserved. Use of this source code is governed by a
// BSD-style license that can be found in the LICENSE file.

// TODO(jmesserly): this file needs to be refactored, it's a port from
// package:dev_compiler's tests
library test.src.task.strong.strong_test_helper;

import 'package:analyzer/file_system/file_system.dart';
import 'package:analyzer/file_system/memory_file_system.dart';
import 'package:analyzer/src/context/context.dart' show SdkAnalysisContext;
import 'package:analyzer/src/generated/ast.dart';
import 'package:analyzer/src/generated/element.dart';
import 'package:analyzer/src/generated/engine.dart';
import 'package:analyzer/src/generated/error.dart';
import 'package:analyzer/src/generated/sdk.dart';
import 'package:analyzer/src/generated/source.dart';
import 'package:analyzer/src/task/strong/checker.dart';
import 'package:analyzer/src/task/strong/rules.dart';
import 'package:logging/logging.dart';
import 'package:source_span/source_span.dart';
import 'package:unittest/unittest.dart';

const String GREEN_COLOR = '\u001b[32m';

const String NO_COLOR = '\u001b[0m';

const String _CYAN_COLOR = '\u001b[36m';

const String _MAGENTA_COLOR = '\u001b[35m';

const String _RED_COLOR = '\u001b[31m';

/// Sample mock SDK sources.
final Map<String, String> mockSdkSources = {
  // The list of types below is derived from:
  //   * types we use via our smoke queries, including HtmlElement and
  //     types from `_typeHandlers` (deserialize.dart)
  //   * types that are used internally by the resolver (see
  //   _initializeFrom in resolver.dart).
  'dart:core': '''
        library dart.core;

        void print(Object o) {}

        class Object {
          int get hashCode {}
          Type get runtimeType {}
          String toString(){}
          bool ==(other){}
        }
        class Function {}
        class StackTrace {}
        class Symbol {}
        class Type {}

        class String {
          String operator +(String other) {}
          String substring(int len) {}
        }
        class bool {}
        class num {
          num operator +(num other) {}
        }
        class int extends num {
          bool operator<(num other) {}
          int operator-() {}
        }
        class double extends num {}
        class DateTime {}
        class Null {}

        class Deprecated {
          final String expires;
          const Deprecated(this.expires);
        }
        const Object deprecated = const Deprecated("next release");
        class _Override { const _Override(); }
        const Object override = const _Override();
        class _Proxy { const _Proxy(); }
        const Object proxy = const _Proxy();

        class Iterable<E> {
          Iterable/*<R>*/ map/*<R>*/(/*=R*/ f(E e));

          /*=R*/ fold/*<R>*/(/*=R*/ initialValue,
              /*=R*/ combine(/*=R*/ previousValue, E element));
        }
        class List<E> implements Iterable<E> {
          List([int length]);
          List.filled(int length, E fill);
        }
        class Map<K, V> {
          Iterable<K> get keys {}
        }
        ''',
  'dart:async': '''
        class Future<T> {
          Future(computation()) {}
          Future.value(T t) {}
          static Future<List/*<T>*/> wait/*<T>*/(
              Iterable<Future/*<T>*/> futures) => null;
          Future/*<R>*/ then/*<R>*/(/*=R*/ onValue(T value)) => null;
        }
        class Stream<T> {}
  ''',
  'dart:html': '''
        library dart.html;
        class HtmlElement {}
        ''',
  'dart:math': '''
        library dart.math;
        class Random {
          bool nextBool() {}
        }
        num/*=T*/ min/*<T extends num>*/(num/*=T*/ a, num/*=T*/ b) => null;
        num/*=T*/ max/*<T extends num>*/(num/*=T*/ a, num/*=T*/ b) => null;
        ''',
};

/// Returns an ANSII color escape sequence corresponding to [levelName]. Colors
/// are defined for: severe, error, warning, or info. Returns null if the level
/// name is not recognized.
String colorOf(String levelName) {
  levelName = levelName.toLowerCase();
  if (levelName == 'shout' || levelName == 'severe' || levelName == 'error') {
    return _RED_COLOR;
  }
  if (levelName == 'warning') return _MAGENTA_COLOR;
  if (levelName == 'info') return _CYAN_COLOR;
  return null;
}

SourceSpanWithContext createSpanHelper(
    LineInfo lineInfo, int start, int end, Source source, String content) {
  var startLoc = locationForOffset(lineInfo, source.uri, start);
  var endLoc = locationForOffset(lineInfo, source.uri, end);

  var lineStart = startLoc.offset - startLoc.column;
  // Find the end of the line. This is not exposed directly on LineInfo, but
  // we can find it pretty easily.
  // TODO(jmesserly): for now we do the simple linear scan. Ideally we can get
  // some help from the LineInfo API.
  int lineEnd = endLoc.offset;
  int lineNum = lineInfo.getLocation(lineEnd).lineNumber;
  while (lineEnd < content.length &&
      lineInfo.getLocation(++lineEnd).lineNumber == lineNum);

  var text = content.substring(start, end);
  var lineText = content.substring(lineStart, lineEnd);
  return new SourceSpanWithContext(startLoc, endLoc, text, lineText);
}

String errorCodeName(ErrorCode errorCode) {
  var name = errorCode.name;
  final prefix = 'dev_compiler.';
  if (name.startsWith(prefix)) {
    return name.substring(prefix.length);
  } else {
    // TODO(jmesserly): this is for backwards compat, but not sure it's very
    // useful to log this.
    return 'AnalyzerMessage';
  }
}

// TODO(jmesserly): can we reuse the same mock SDK as Analyzer tests?
SourceLocation locationForOffset(LineInfo lineInfo, Uri uri, int offset) {
  var loc = lineInfo.getLocation(offset);
  return new SourceLocation(offset,
      sourceUrl: uri, line: loc.lineNumber - 1, column: loc.columnNumber - 1);
}

/// Returns all libraries transitively imported or exported from [start].
List<LibraryElement> reachableLibraries(LibraryElement start) {
  var results = <LibraryElement>[];
  var seen = new Set();
  void find(LibraryElement lib) {
    if (seen.contains(lib)) return;
    seen.add(lib);
    results.add(lib);
    lib.importedLibraries.forEach(find);
    lib.exportedLibraries.forEach(find);
  }
  find(start);
  return results;
}

/// Run the checker on a program with files contents as indicated in
/// [testFiles].
///
/// This function makes several assumptions to make it easier to describe error
/// expectations:
///
///   * a file named `/main.dart` exists in [testFiles].
///   * all expected failures are listed in the source code using comments
///   immediately in front of the AST node that should contain the error.
///   * errors are formatted as a token `level:Type`, where `level` is the
///   logging level were the error would be reported at, and `Type` is the
///   concrete subclass of [StaticInfo] that denotes the error.
///
/// For example, to check that an assignment produces a warning about a boxing
/// conversion, you can describe the test as follows:
///
///     testChecker({
///       '/main.dart': '''
///           testMethod() {
///             dynamic x = /*warning:Box*/3;
///           }
///       '''
///     });
///
void testChecker(String name, Map<String, String> testFiles) {
  test(name, () {
    AnalysisEngine.instance.processRequiredPlugins();
    expect(testFiles.containsKey('/main.dart'), isTrue,
        reason: '`/main.dart` is missing in testFiles');

    var provider = new MemoryResourceProvider();
    testFiles.forEach((key, value) {
      var scheme = 'package:';
      if (key.startsWith(scheme)) {
        key = '/packages/${key.substring(scheme.length)}';
      }
      provider.newFile(key, value);
    });
    var uriResolver = new TestUriResolver(provider);
    // Enable task model strong mode
    var context = AnalysisEngine.instance.createAnalysisContext();
    context.analysisOptions.strongMode = true;
    context.analysisOptions.strongModeHints = true;

    context.sourceFactory = new SourceFactory([
      new MockDartSdk(mockSdkSources, reportMissing: true).resolver,
      uriResolver
    ]);

    // Run the checker on /main.dart.
    Source mainSource = uriResolver.resolveAbsolute(new Uri.file('/main.dart'));
    var initialLibrary =
        context.resolveCompilationUnit2(mainSource, mainSource);

    var collector = new _ErrorCollector();
    var checker = new CodeChecker(
        new TypeRules(context.typeProvider), collector,
        hints: true);

    // Extract expectations from the comments in the test files, and
    // check that all errors we emit are included in the expected map.
    var allLibraries = reachableLibraries(initialLibrary.element.library);
    for (var lib in allLibraries) {
      for (var unit in lib.units) {
        var errors = <AnalysisError>[];
        collector.errors = errors;

        var source = unit.source;
        if (source.uri.scheme == 'dart') continue;

        var librarySource = context.getLibrariesContaining(source).single;
        var resolved = context.resolveCompilationUnit2(source, librarySource);
        var analyzerErrors = context
            .getErrors(source)
            .errors
            .where((error) =>
                error.errorCode.name.startsWith('STRONG_MODE_INFERRED_TYPE'))
            .toList();
        errors.addAll(analyzerErrors);
        checker.visitCompilationUnit(resolved);

        new _ExpectedErrorVisitor(errors).validate(resolved);
      }
    }
  });
}

/// Dart SDK which contains a mock implementation of the SDK libraries. May be
/// used to speed up execution when most of the core libraries is not needed.
class MockDartSdk implements DartSdk {
  final Map<Uri, _MockSdkSource> _sources = {};
  final bool reportMissing;
  final Map<String, SdkLibrary> _libs = {};
  final String sdkVersion = '0';
  final AnalysisContext context = new SdkAnalysisContext();
  DartUriResolver _resolver;
  MockDartSdk(Map<String, String> sources, {this.reportMissing}) {
    sources.forEach((uriString, contents) {
      var uri = Uri.parse(uriString);
      _sources[uri] = new _MockSdkSource(uri, contents);
      _libs[uriString] = new SdkLibraryImpl(uri.path)
        ..setDart2JsLibrary()
        ..setVmLibrary();
    });
    _resolver = new DartUriResolver(this);
    context.sourceFactory = new SourceFactory([_resolver]);
  }
  DartUriResolver get resolver => _resolver;

  List<SdkLibrary> get sdkLibraries => _libs.values.toList();

  List<String> get uris => _sources.keys.map((uri) => '$uri').toList();
  Source fromEncoding(UriKind kind, Uri uri) {
    if (kind != UriKind.DART_URI) {
      throw new UnsupportedError('expected dart: uri kind, got $kind.');
    }
    return _getSource(uri);
  }

  @override
  Source fromFileUri(Uri uri) {
    throw new UnsupportedError('MockDartSdk.fromFileUri');
  }

  SdkLibrary getSdkLibrary(String dartUri) => _libs[dartUri];

  Source mapDartUri(String dartUri) => _getSource(Uri.parse(dartUri));

  Source _getSource(Uri uri) {
    var src = _sources[uri];
    if (src == null) {
      if (reportMissing) print('warning: missing mock for $uri.');
      _sources[uri] =
          src = new _MockSdkSource(uri, 'library dart.${uri.path};');
    }
    return src;
  }
}

class TestUriResolver extends ResourceUriResolver {
  final MemoryResourceProvider provider;
  TestUriResolver(provider)
      : provider = provider,
        super(provider);

  @override
  Source resolveAbsolute(Uri uri, [Uri actualUri]) {
    if (uri.scheme == 'package') {
      return (provider.getResource('/packages/' + uri.path) as File)
          .createSource(uri);
    }
    return super.resolveAbsolute(uri, actualUri);
  }
}

class _ErrorCollector implements AnalysisErrorListener {
  List<AnalysisError> errors;
  final bool hints;
  _ErrorCollector({this.hints: true});

  void onError(AnalysisError error) {
    // Unless DDC hints are requested, filter them out.
    var HINT = ErrorSeverity.INFO.ordinal;
    if (hints || error.errorCode.errorSeverity.ordinal > HINT) {
      errors.add(error);
    }
  }
}

/// Describes an expected message that should be produced by the checker.
class _ErrorExpectation {
  final Level level;
  final String typeName;
  _ErrorExpectation(this.level, this.typeName);

  String toString() => '$level $typeName';

  static _ErrorExpectation parse(String descriptor) {
    descriptor = descriptor.trim();
    var tokens = descriptor.split(' ');
    if (tokens.length == 1) return _parse(tokens[0]);
    expect(tokens.length, 4, reason: 'invalid error descriptor');
    expect(tokens[1], "should", reason: 'invalid error descriptor');
    expect(tokens[2], "be", reason: 'invalid error descriptor');
    if (tokens[0] == "pass") return null;
    // TODO(leafp) For now, we just use whatever the current expectation is,
    // eventually we could do more automated reporting here.
    return _parse(tokens[0]);
  }

  static _ErrorExpectation _parse(String descriptor) {
    var tokens = descriptor.split(':');
    expect(tokens.length, 2, reason: 'invalid error descriptor');
    var name = tokens[0].toUpperCase();
    var typeName = tokens[1];

    var level =
        Level.LEVELS.firstWhere((l) => l.name == name, orElse: () => null);
    expect(level, isNotNull,
        reason: 'invalid level in error descriptor: `${tokens[0]}`');
    expect(typeName, isNotNull,
        reason: 'invalid type in error descriptor: ${tokens[1]}');
    return new _ErrorExpectation(level, typeName);
  }
}

class _ExpectedErrorVisitor extends UnifyingAstVisitor {
  final Set<AnalysisError> _actualErrors;
  CompilationUnit _unit;
  String _unitSourceCode;

  _ExpectedErrorVisitor(List<AnalysisError> actualErrors)
      : _actualErrors = new Set.from(actualErrors);

  validate(CompilationUnit unit) {
    _unit = unit;
    // This reads the file. Only safe because tests use MemoryFileSystem.
    _unitSourceCode = unit.element.source.contents.data;

    // Visit the compilation unit.
    unit.accept(this);

    if (_actualErrors.isNotEmpty) {
      var actualMsgs = _actualErrors.map(_formatActualError).join('\n');
      fail('Unexpected errors reported by checker:\n\n$actualMsgs');
    }
  }

  visitNode(AstNode node) {
    var token = node.beginToken;
    var comment = token.precedingComments;
    // Use error marker found in an immediately preceding comment,
    // and attach it to the outermost expression that starts at that token.
    if (comment != null) {
      while (comment.next != null) {
        comment = comment.next;
      }
      if (comment.end == token.offset && node.parent.beginToken != token) {
        var commentText = '$comment';
        var start = commentText.lastIndexOf('/*');
        var end = commentText.lastIndexOf('*/');
        if (start != -1 && end != -1) {
          expect(start, lessThan(end));
          var errors = commentText.substring(start + 2, end).split(',');
          var expectations =
              errors.map(_ErrorExpectation.parse).where((x) => x != null);

          for (var e in expectations) _expectError(node, e);
        }
      }
    }
    return super.visitNode(node);
  }

  Level _actualErrorLevel(AnalysisError actual) {
    return const <ErrorSeverity, Level>{
      ErrorSeverity.ERROR: Level.SEVERE,
      ErrorSeverity.WARNING: Level.WARNING,
      ErrorSeverity.INFO: Level.INFO
    }[actual.errorCode.errorSeverity];
  }

  SourceSpan _createSpan(int offset, int len) {
    return createSpanHelper(_unit.lineInfo, offset, offset + len,
        _unit.element.source, _unitSourceCode);
  }

  void _expectError(AstNode node, _ErrorExpectation expected) {
    // See if we can find the expected error in our actual errors
    for (var actual in _actualErrors) {
      if (actual.offset == node.offset && actual.length == node.length) {
        var actualMsg = _formatActualError(actual);
        expect(_actualErrorLevel(actual), expected.level,
            reason: 'expected different error code at:\n\n$actualMsg');
        expect(errorCodeName(actual.errorCode), expected.typeName,
            reason: 'expected different error type at:\n\n$actualMsg');

        // We found it. Stop the search.
        _actualErrors.remove(actual);
        return;
      }
    }

    var span = _createSpan(node.offset, node.length);
    var levelName = expected.level.name.toLowerCase();
    var msg = span.message(expected.typeName, color: colorOf(levelName));
    fail('expected error was not reported at:\n\n$levelName: $msg');
  }

  String _formatActualError(AnalysisError actual) {
    var span = _createSpan(actual.offset, actual.length);
    var levelName = _actualErrorLevel(actual).name.toLowerCase();
    var msg = span.message(actual.message, color: colorOf(levelName));
    return '$levelName: [${errorCodeName(actual.errorCode)}] $msg';
  }
}

class _MockSdkSource implements Source {
  /// Absolute URI which this source can be imported from.
  final Uri uri;
  final String _contents;

  final int modificationStamp = 1;

  _MockSdkSource(this.uri, this._contents);

  TimestampedData<String> get contents =>
      new TimestampedData(modificationStamp, _contents);

  String get encoding => "${uriKind.encoding}$uri";

  String get fullName => shortName;

  int get hashCode => uri.hashCode;

  bool get isInSystemLibrary => true;

  String get shortName => uri.path;

  Source get source => this;

  UriKind get uriKind => UriKind.DART_URI;

  bool exists() => true;

  Source resolveRelative(Uri relativeUri) =>
      throw new UnsupportedError('not expecting relative urls in dart: mocks');

  Uri resolveRelativeUri(Uri relativeUri) =>
      throw new UnsupportedError('not expecting relative urls in dart: mocks');
<<<<<<< HEAD
}
=======
}

// TODO(jmesserly): can we reuse the same mock SDK as Analyzer tests?
/// Sample mock SDK sources.
final Map<String, String> mockSdkSources = {
  // The list of types below is derived from:
  //   * types we use via our smoke queries, including HtmlElement and
  //     types from `_typeHandlers` (deserialize.dart)
  //   * types that are used internally by the resolver (see
  //   _initializeFrom in resolver.dart).
  'dart:core': '''
        library dart.core;

        void print(Object o) {}

        class Object {
          int get hashCode {}
          Type get runtimeType {}
          String toString(){}
          bool ==(other){}
        }
        class Function {}
        class StackTrace {}
        class Symbol {}
        class Type {}

        class String {
          String operator +(String other) {}
          String substring(int len) {}
        }
        class bool {}
        class num {
          num operator +(num other) {}
        }
        class int extends num {
          bool operator<(num other) {}
          int operator-() {}
        }
        class double extends num {}
        class DateTime {}
        class Null {}

        class Deprecated {
          final String expires;
          const Deprecated(this.expires);
        }
        const Object deprecated = const Deprecated("next release");
        class _Override { const _Override(); }
        const Object override = const _Override();
        class _Proxy { const _Proxy(); }
        const Object proxy = const _Proxy();

        class Iterable<E> {
          Iterable/*<R>*/ map/*<R>*/(/*=R*/ f(E e));

          /*=R*/ fold/*<R>*/(/*=R*/ initialValue,
              /*=R*/ combine(/*=R*/ previousValue, E element));
        }
        class List<E> implements Iterable<E> {
          List([int length]);
          List.filled(int length, E fill);
        }
        class Map<K, V> {
          Iterable<K> get keys {}
        }
        ''',
  'dart:async': '''
        class Future<T> {
          Future(computation()) {}
          Future.value(T t) {}
          static Future<List/*<T>*/> wait/*<T>*/(
              Iterable<Future/*<T>*/> futures) => null;
          Future/*<R>*/ then/*<R>*/(/*=R*/ onValue(T value)) => null;
        }
        class Stream<T> {}
  ''',
  'dart:html': '''
        library dart.html;
        class HtmlElement {}
        ''',
  'dart:math': '''
        library dart.math;
        class Random {
          bool nextBool() {}
        }
        num/*=T*/ min/*<T extends num>*/(num/*=T*/ a, num/*=T*/ b) => null;
        num/*=T*/ max/*<T extends num>*/(num/*=T*/ a, num/*=T*/ b) => null;
        ''',
};

/// Returns all libraries transitively imported or exported from [start].
List<LibraryElement> reachableLibraries(LibraryElement start) {
  var results = <LibraryElement>[];
  var seen = new Set();
  void find(LibraryElement lib) {
    if (seen.contains(lib)) return;
    seen.add(lib);
    results.add(lib);
    lib.importedLibraries.forEach(find);
    lib.exportedLibraries.forEach(find);
  }
  find(start);
  return results;
}

String errorCodeName(ErrorCode errorCode) {
  var name = errorCode.name;
  final prefix = 'STRONG_MODE_';
  if (name.startsWith(prefix)) {
    return name.substring(prefix.length);
  } else {
    // TODO(jmesserly): this is for backwards compat, but not sure it's very
    // useful to log this.
    return 'AnalyzerMessage';
  }
}

/// Returns an ANSII color escape sequence corresponding to [levelName]. Colors
/// are defined for: severe, error, warning, or info. Returns null if the level
/// name is not recognized.
String colorOf(String levelName) {
  levelName = levelName.toLowerCase();
  if (levelName == 'shout' || levelName == 'severe' || levelName == 'error') {
    return _RED_COLOR;
  }
  if (levelName == 'warning') return _MAGENTA_COLOR;
  if (levelName == 'info') return _CYAN_COLOR;
  return null;
}

const String _RED_COLOR = '\u001b[31m';
const String _MAGENTA_COLOR = '\u001b[35m';
const String _CYAN_COLOR = '\u001b[36m';
const String GREEN_COLOR = '\u001b[32m';
const String NO_COLOR = '\u001b[0m';
>>>>>>> 53f77716
<|MERGE_RESOLUTION|>--- conflicted
+++ resolved
@@ -153,7 +153,7 @@
 
 String errorCodeName(ErrorCode errorCode) {
   var name = errorCode.name;
-  final prefix = 'dev_compiler.';
+  final prefix = 'STRONG_MODE_';
   if (name.startsWith(prefix)) {
     return name.substring(prefix.length);
   } else {
@@ -515,142 +515,4 @@
 
   Uri resolveRelativeUri(Uri relativeUri) =>
       throw new UnsupportedError('not expecting relative urls in dart: mocks');
-<<<<<<< HEAD
-}
-=======
-}
-
-// TODO(jmesserly): can we reuse the same mock SDK as Analyzer tests?
-/// Sample mock SDK sources.
-final Map<String, String> mockSdkSources = {
-  // The list of types below is derived from:
-  //   * types we use via our smoke queries, including HtmlElement and
-  //     types from `_typeHandlers` (deserialize.dart)
-  //   * types that are used internally by the resolver (see
-  //   _initializeFrom in resolver.dart).
-  'dart:core': '''
-        library dart.core;
-
-        void print(Object o) {}
-
-        class Object {
-          int get hashCode {}
-          Type get runtimeType {}
-          String toString(){}
-          bool ==(other){}
-        }
-        class Function {}
-        class StackTrace {}
-        class Symbol {}
-        class Type {}
-
-        class String {
-          String operator +(String other) {}
-          String substring(int len) {}
-        }
-        class bool {}
-        class num {
-          num operator +(num other) {}
-        }
-        class int extends num {
-          bool operator<(num other) {}
-          int operator-() {}
-        }
-        class double extends num {}
-        class DateTime {}
-        class Null {}
-
-        class Deprecated {
-          final String expires;
-          const Deprecated(this.expires);
-        }
-        const Object deprecated = const Deprecated("next release");
-        class _Override { const _Override(); }
-        const Object override = const _Override();
-        class _Proxy { const _Proxy(); }
-        const Object proxy = const _Proxy();
-
-        class Iterable<E> {
-          Iterable/*<R>*/ map/*<R>*/(/*=R*/ f(E e));
-
-          /*=R*/ fold/*<R>*/(/*=R*/ initialValue,
-              /*=R*/ combine(/*=R*/ previousValue, E element));
-        }
-        class List<E> implements Iterable<E> {
-          List([int length]);
-          List.filled(int length, E fill);
-        }
-        class Map<K, V> {
-          Iterable<K> get keys {}
-        }
-        ''',
-  'dart:async': '''
-        class Future<T> {
-          Future(computation()) {}
-          Future.value(T t) {}
-          static Future<List/*<T>*/> wait/*<T>*/(
-              Iterable<Future/*<T>*/> futures) => null;
-          Future/*<R>*/ then/*<R>*/(/*=R*/ onValue(T value)) => null;
-        }
-        class Stream<T> {}
-  ''',
-  'dart:html': '''
-        library dart.html;
-        class HtmlElement {}
-        ''',
-  'dart:math': '''
-        library dart.math;
-        class Random {
-          bool nextBool() {}
-        }
-        num/*=T*/ min/*<T extends num>*/(num/*=T*/ a, num/*=T*/ b) => null;
-        num/*=T*/ max/*<T extends num>*/(num/*=T*/ a, num/*=T*/ b) => null;
-        ''',
-};
-
-/// Returns all libraries transitively imported or exported from [start].
-List<LibraryElement> reachableLibraries(LibraryElement start) {
-  var results = <LibraryElement>[];
-  var seen = new Set();
-  void find(LibraryElement lib) {
-    if (seen.contains(lib)) return;
-    seen.add(lib);
-    results.add(lib);
-    lib.importedLibraries.forEach(find);
-    lib.exportedLibraries.forEach(find);
-  }
-  find(start);
-  return results;
-}
-
-String errorCodeName(ErrorCode errorCode) {
-  var name = errorCode.name;
-  final prefix = 'STRONG_MODE_';
-  if (name.startsWith(prefix)) {
-    return name.substring(prefix.length);
-  } else {
-    // TODO(jmesserly): this is for backwards compat, but not sure it's very
-    // useful to log this.
-    return 'AnalyzerMessage';
-  }
-}
-
-/// Returns an ANSII color escape sequence corresponding to [levelName]. Colors
-/// are defined for: severe, error, warning, or info. Returns null if the level
-/// name is not recognized.
-String colorOf(String levelName) {
-  levelName = levelName.toLowerCase();
-  if (levelName == 'shout' || levelName == 'severe' || levelName == 'error') {
-    return _RED_COLOR;
-  }
-  if (levelName == 'warning') return _MAGENTA_COLOR;
-  if (levelName == 'info') return _CYAN_COLOR;
-  return null;
-}
-
-const String _RED_COLOR = '\u001b[31m';
-const String _MAGENTA_COLOR = '\u001b[35m';
-const String _CYAN_COLOR = '\u001b[36m';
-const String GREEN_COLOR = '\u001b[32m';
-const String NO_COLOR = '\u001b[0m';
->>>>>>> 53f77716
+}